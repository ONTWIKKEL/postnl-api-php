<?php

declare(strict_types=1);

/**
 * The MIT License (MIT).
 *
 * Copyright (c) 2017-2020 Michael Dekker (https://github.com/firstred)
 *
 * Permission is hereby granted, free of charge, to any person obtaining a copy of this software and
 * associated documentation files (the "Software"), to deal in the Software without restriction,
 * including without limitation the rights to use, copy, modify, merge, publish, distribute,
 * sublicense, and/or sell copies of the Software, and to permit persons to whom the Software
 * is furnished to do so, subject to the following conditions:
 *
 * The above copyright notice and this permission notice shall be included in all copies or
 * substantial portions of the Software.
 *
 * THE SOFTWARE IS PROVIDED "AS IS", WITHOUT WARRANTY OF ANY KIND, EXPRESS OR IMPLIED, INCLUDING BUT
 * NOT LIMITED TO THE WARRANTIES OF MERCHANTABILITY, FITNESS FOR A PARTICULAR PURPOSE AND
 * NONINFRINGEMENT. IN NO EVENT SHALL THE AUTHORS OR COPYRIGHT HOLDERS BE LIABLE FOR ANY CLAIM,
 * DAMAGES OR OTHER LIABILITY, WHETHER IN AN ACTION OF CONTRACT, TORT OR OTHERWISE, ARISING FROM,
 * OUT OF OR IN CONNECTION WITH THE SOFTWARE OR THE USE OR OTHER DEALINGS IN THE SOFTWARE.
 *
 * @author    Michael Dekker <git@michaeldekker.nl>
 * @copyright 2017-2020 Michael Dekker
 * @license   https://opensource.org/licenses/MIT The MIT License
 */

namespace Firstred\PostNL\Service;

use Firstred\PostNL\Entity\Location;
use Firstred\PostNL\Entity\LocationInterface;
use Firstred\PostNL\Entity\Request\FindLocationsInAreaRequest;
use Firstred\PostNL\Entity\Request\FindNearestLocationsGeocodeRequest;
use Firstred\PostNL\Entity\Request\FindNearestLocationsRequest;
use Firstred\PostNL\Entity\Request\LookupLocationRequest;
use Firstred\PostNL\Entity\Response\FindLocationsInAreaResponse;
use Firstred\PostNL\Entity\Response\FindNearestLocationsGeocodeResponse;
use Firstred\PostNL\Entity\Response\FindNearestLocationsResponse;
use Firstred\PostNL\Exception\CifDownException;
use Firstred\PostNL\Exception\CifErrorException;
use Firstred\PostNL\Exception\InvalidArgumentException;
use Firstred\PostNL\Http\Client;
use Firstred\PostNL\Misc\Message;
use Http\Client\Exception as HttpClientException;
use Http\Discovery\Psr17FactoryDiscovery;
use Psr\Cache\CacheItemInterface;
use Psr\Http\Message\RequestInterface;
use Psr\Http\Message\ResponseInterface;
use TypeError;

/**
 * Class LocationService.
 */
class LocationService extends AbstractService
{
    // API Version
    const VERSION = '2.1';

    // Endpoints
    const LIVE_ENDPOINT = 'https://api.postnl.nl/shipment/v2_1/locations';
    const SANDBOX_ENDPOINT = 'https://api-sandbox.postnl.nl/shipment/v2_1/locations';

    /**
     * Get the nearest locations via REST.
     *
     * @param FindNearestLocationsRequest $getNearestLocations
     *
     * @return FindNearestLocationsResponse
     *
     * @throws InvalidArgumentException
     * @throws CifDownException
     * @throws CifErrorException
     * @throws HttpClientException
     *
     * @since 2.0.0 Strict typing
     * @since 1.0.0
     */
    public function findNearestLocations(FindNearestLocationsRequest $getNearestLocations)
    {
        $item = $this->retrieveCachedItem($getNearestLocations->getId());
        $response = null;
        if ($item instanceof CacheItemInterface) {
            $response = $item->get();
            try {
                $response = Message::parseResponse($response);
            } catch (TypeError $e) {
                // Ignore cached item
            }
        }
        if (!$response instanceof ResponseInterface) {
            $request = $this->buildFindNearestLocationsRequest($getNearestLocations);
            $response = Client::getInstance()->doRequest($request);
            static::validateResponse($response);
        }

        $object = $this->processFindNearestLocationsResponse($response);
        if ($item instanceof CacheItemInterface
            && $response instanceof ResponseInterface
            && 200 === $response->getStatusCode()
        ) {
            $item->set(Message::str($response));
            $this->cacheItem($item);
        }

        return $object;
    }

    /**
     * Build the GenerateShipmentLabelRequest request for the REST API.
     *
     * @param FindNearestLocationsRequest $findNearestLocations
     *
     * @return RequestInterface
     *
     * @since 1.0.0
     * @since 2.0.0 Strict typing
     */
    public function buildFindNearestLocationsRequest(FindNearestLocationsRequest $findNearestLocations): RequestInterface
    {
        $query = [
            'CountryCode'     => $findNearestLocations->getCountrycode(),
            'PostalCode'      => $findNearestLocations->getPostalCode(),
            'DeliveryOptions' => implode(',', $findNearestLocations->getDeliveryOptions()),
        ];
        if ($city = $findNearestLocations->getCity()) {
            $query['City'] = $city;
        }
        if ($street = $findNearestLocations->getStreet()) {
            $query['Street'] = $street;
        }
        if ($houseNumber = $findNearestLocations->getHouseNumber()) {
            $query['HouseNumber'] = $houseNumber;
        }
        if ($deliveryDate = $findNearestLocations->getDeliveryDate()) {
            $query['DeliveryDate'] = $findNearestLocations->getDeliveryDate();
        }
        if ($openingTime = $findNearestLocations->getOpeningTime()) {
            $query['OpeningTime'] = $findNearestLocations->getOpeningTime();
        }

        return Psr17FactoryDiscovery::findRequestFactory()->createRequest(
            'GET',
            ($this->postnl->getSandbox() ? static::SANDBOX_ENDPOINT : static::LIVE_ENDPOINT).'/nearest?'.http_build_query($query)
        )
            ->withHeader('Accept', 'application/json')
            ->withHeader('apikey', $this->postnl->getApiKey());
    }

    /**
     * Process FindNearestLocationsRequest Response REST.
     *
     * @param ResponseInterface $response
     *
     * @return FindNearestLocationsResponse
     *
     * @throws CifDownException
     * @throws CifErrorException
     * @throws InvalidArgumentException
     *
     * @since 2.0.0 Strict typing
     * @since 1.0.0
     */
    public function processFindNearestLocationsResponse(ResponseInterface $response): FindNearestLocationsResponse
    {
        static::validateResponse($response);
        $body = @json_decode((string) $response->getBody(), true);

        /** @var FindNearestLocationsResponse $object */
        $object = FindNearestLocationsResponse::jsonDeserialize(['FindNearestLocationsResponse' => $body]);

        return $object;
    }

    /**
     * Get the nearest locations via REST.
     *
     * @param FindNearestLocationsGeocodeRequest $getLocations
     *
     * @return FindNearestLocationsGeocodeResponse
     *
     * @throws CifDownException
     * @throws CifErrorException
     * @throws HttpClientException
     * @throws InvalidArgumentException
     *
     * @since 1.0.0
     * @since 2.0.0 Strict typing
     */
    public function findNearestLocationsGeocode(FindNearestLocationsGeocodeRequest $getLocations): FindNearestLocationsGeocodeResponse
    {
        $item = $this->retrieveCachedItem($getLocations->getId());
        $response = null;
        if ($item instanceof CacheItemInterface) {
            $response = $item->get();
            try {
                $response = Message::parseResponse($response);
            } catch (TypeError $e) {
            }
        }
        if (!$response instanceof ResponseInterface) {
            $request = $this->buildFindNearestLocationsGeocodeRequest($getLocations);
            $response = Client::getInstance()->doRequest($request);
            static::validateResponse($response);
        }

        $object = $this->processFindNearestLocationsGeocodeResponse($response);
        if ($object instanceof FindNearestLocationsGeocodeResponse) {
            if ($item instanceof CacheItemInterface
                && $response instanceof ResponseInterface
                && 200 === $response->getStatusCode()
            ) {
                $item->set(Message::str($response));
                $this->cacheItem($item);
            }

            return $object;
        }

        throw new CifDownException('Unable to retrieve the nearest locations', 0, null, isset($request) && $request instanceof RequestInterface ? $request : null, $response);
    }

    /**
     * @param FindNearestLocationsGeocodeRequest $findNearestLocationsGeocodeRequest
     *
     * @return RequestInterface
     *
     * @since 2.0.0
     */
    public function buildFindNearestLocationsGeocodeRequest(FindNearestLocationsGeocodeRequest $findNearestLocationsGeocodeRequest): RequestInterface
    {
        $query = [
            'Latitude'        => $findNearestLocationsGeocodeRequest->getLatitude(),
            'Longitude'       => $findNearestLocationsGeocodeRequest->getLongitude(),
            'CountryCode'     => $findNearestLocationsGeocodeRequest->getCountrycode(),
            'DeliveryOptions' => 'PG',
        ];
        if ($deliveryDate = $findNearestLocationsGeocodeRequest->getDeliveryDate()) {
            $query['DeliveryDate'] = $deliveryDate;
        }
        if ($openingTime = $findNearestLocationsGeocodeRequest->getOpeningTime()) {
            $query['OpeningTime'] = $openingTime;
        }
        foreach ($findNearestLocationsGeocodeRequest->getDeliveryOptions() as $option) {
            if ('PG' === $option) {
                continue;
            }
            $query['DeliveryOptions'] .= ",$option";
        }

        return Psr17FactoryDiscovery::findRequestFactory()->createRequest(
            'GET',
            ($this->postnl->getSandbox() ? static::SANDBOX_ENDPOINT : static::LIVE_ENDPOINT).'/nearest/geocode/?'.http_build_query($query)
        )
            ->withHeader('Accept', 'application/json')
            ->withHeader('apikey', $this->postnl->getApiKey());
    }

    /**
     * Process FindNearestLocationsGeocode Response REST.
     *
     * @param ResponseInterface $response
     *
     * @return FindNearestLocationsGeocodeResponse
     *
     * @throws CifDownException
     * @throws CifErrorException
     * @throws InvalidArgumentException
     *
     * @since 2.0.0
     */
    public function processFindNearestLocationsGeocodeResponse(ResponseInterface $response): FindNearestLocationsGeocodeResponse
    {
        static::validateResponse($response);
        $body = @json_decode((string) $response->getBody(), true);

        /* @var FindNearestLocationsGeocodeResponse $object */

        return FindNearestLocationsGeocodeResponse::jsonDeserialize(['FindNearestLocationsGeocodeResponse' => $body]);
    }

    /**
     * Find locations in the area.
     *
     * @param FindLocationsInAreaRequest $findLocations
     *
     * @return FindLocationsInAreaResponse
     *
     * @throws CifDownException
     * @throws CifErrorException
     * @throws HttpClientException
     * @throws InvalidArgumentException
     *
     * @since 1.0.0
     * @since 2.0.0 Strict typing
     */
    public function findLocationsInArea(FindLocationsInAreaRequest $findLocations): FindLocationsInAreaResponse
    {
        $item = $this->retrieveCachedItem($findLocations->getId());
        $response = null;
        if ($item instanceof CacheItemInterface) {
            $response = $item->get();
            try {
                $response = Message::parseResponse($response);
            } catch (TypeError $e) {
            }
        }
        if (!$response instanceof ResponseInterface) {
            $request = $this->buildFindLocationsInAreaRequest($findLocations);
            $response = Client::getInstance()->doRequest($request);
            static::validateResponse($response);
        }

        $object = $this->processFindLocationsInAreaResponse($response);
        if ($object instanceof FindNearestLocationsGeocodeResponse) {
            if ($item instanceof CacheItemInterface
                && $response instanceof ResponseInterface
                && 200 === $response->getStatusCode()
            ) {
                $item->set(Message::str($response));
                $this->cacheItem($item);
            }

            return $object;
        }

        throw new CifDownException('Unable to retrieve the nearest locations', 0, null, isset($request) && $request instanceof RequestInterface ? $request : null, $response);
    }

    /**
     * @param FindLocationsInAreaRequest $locationsInArea
     *
     * @return RequestInterface
     *
     * @since 2.0.0
     */
    public function buildFindLocationsInAreaRequest(FindLocationsInAreaRequest $locationsInArea): RequestInterface
    {
        $query = [
<<<<<<< HEAD
            'LatitudeNorth'   => $locationsInArea->getLatitudeNorth(),
            'LongitudeWest'   => $locationsInArea->getLongitudeWest(),
            'LatitudeSouth'   => $locationsInArea->getLatitudeSouth(),
            'LongitudeEast'   => $locationsInArea->getLongitudeEast(),
            'CountryCode'     => $locationsInArea->getCountrycode(),
            'DeliveryOptions' => 'PG',
=======
            'CountryCode'     => $getNearestLocations->getCountrycode(),
            'PostalCode'      => $location->getPostalcode(),
>>>>>>> b05a3170
        ];
        if ($deliveryDate = $locationsInArea->getDeliveryDate()) {
            $query['DeliveryDate'] = $deliveryDate;
        }
        if ($openingTime = $locationsInArea->getOpeningTime()) {
            $query['OpeningTime'] = $openingTime;
        }
<<<<<<< HEAD
        foreach ($locationsInArea->getDeliveryOptions() as $option) {
            if ('PG' === $option) {
                continue;
=======
        if ($location->getCoordinates() instanceof Coordinates) {
            $endpoint .= '/geocode';
            unset($query['Street']);
            unset($query['PostalCode']);
            unset($query['City']);
            unset($query['HouseNumber']);
            $query['Latitude'] = $location->getCoordinates()->getLatitude();
            $query['Longitude'] = $location->getCoordinates()->getLongitude();
        }
        if ($deliveryOptions = $location->getDeliveryOptions()) {
            foreach ($deliveryOptions as $option) {
                if (!array_key_exists('DeliveryOptions', $query)) {
                    $query['DeliveryOptions'] = $option;
                } else {
                    $query['DeliveryOptions'] .= ',' . $option;
                }
>>>>>>> b05a3170
            }
        } else {
            $query['DeliveryOptions'] = 'PG';
        }
<<<<<<< HEAD
=======

        $endpoint .= '?'.\GuzzleHttp\Psr7\build_query($query, PHP_QUERY_RFC1738);
>>>>>>> b05a3170

        return Psr17FactoryDiscovery::findRequestFactory()->createRequest(
            'GET',
            ($this->postnl->getSandbox() ? static::SANDBOX_ENDPOINT : static::LIVE_ENDPOINT).'/area/?'.http_build_query($query)
        )
            ->withHeader('Accept', 'application/json')
            ->withHeader('apikey', $this->postnl->getApiKey());
    }

    /**
     * Process FindNearestLocationsGeocode Response REST.
     *
     * @param ResponseInterface $response
     *
     * @return FindLocationsInAreaResponse
     *
     * @throws CifDownException
     * @throws CifErrorException
     * @throws InvalidArgumentException
     *
     * @since 2.0.0
     */
    public function processFindLocationsInAreaResponse(ResponseInterface $response): FindLocationsInAreaResponse
    {
        static::validateResponse($response);
        $body = @json_decode((string) $response->getBody(), true);

        /** @var FindLocationsInAreaResponse $object */
        $object = FindLocationsInAreaResponse::jsonDeserialize(['FindLocationsInAreaResponse' => $body]);

        return $object;
    }

    /**
     * Get the location via REST.
     *
     * @param LookupLocationRequest $getLocation
     *
     * @return LocationInterface
     *
     * @throws CifDownException
     * @throws CifErrorException
     * @throws HttpClientException
     * @throws InvalidArgumentException
     *
     * @since 1.0.0
     * @since 2.0.0 Strict typing
     */
    public function lookupLocation(LookupLocationRequest $getLocation): LocationInterface
    {
<<<<<<< HEAD
        $item = $this->retrieveCachedItem($getLocation->getId());
        $response = null;
        if ($item instanceof CacheItemInterface) {
            $response = $item->get();
            try {
                $response = Message::parseResponse($response);
            } catch (TypeError $e) {
            }
        }
        if (!$response instanceof ResponseInterface) {
            $request = $this->buildLookupLocationRequest($getLocation);
            $response = Client::getInstance()->doRequest($request);
            static::validateResponse($response);
        }
=======
        $location = $getLocations->getLocation();
        $apiKey = $this->postnl->getRestApiKey();
        $this->setService($getLocations);
        $query = [
            'LatitudeNorth' => $location->getCoordinatesNorthWest()->getLatitude(),
            'LongitudeWest' => $location->getCoordinatesNorthWest()->getLongitude(),
            'LatitudeSouth' => $location->getCoordinatesSouthEast()->getLatitude(),
            'LongitudeEast' => $location->getCoordinatesSouthEast()->getLongitude(),
        ];
        if ($countryCode = $getLocations->getCountryCode()) {
            $query['CountryCode'] = $countryCode;
        }
        if ($deliveryDate = $location->getDeliveryDate()) {
            $query['DeliveryDate'] = date('d-m-Y', strtotime($deliveryDate));
        }
        if ($openingTime = $location->getOpeningTime()) {
            $query['OpeningTime'] = date('H:i:00', strtotime($openingTime));
        }
        if ($deliveryOptions = $location->getDeliveryOptions()) {
            foreach ($deliveryOptions as $option) {
                if (!array_key_exists('DeliveryOptions', $query)) {
                    $query['DeliveryOptions'] = $option;
                } else {
                    $query['DeliveryOptions'] .= ',' . $option;
                }
            }
        } else {
            $query['DeliveryOptions'] = 'PG';
        }
        $endpoint = '/area?'.\GuzzleHttp\Psr7\build_query($query, PHP_QUERY_RFC1738);

        return new Request(
            'GET',
            ($this->postnl->getSandbox() ? static::SANDBOX_ENDPOINT : static::LIVE_ENDPOINT).$endpoint,
            [
                'apikey'       => $apiKey,
                'Accept'       => 'application/json',
                'Content-Type' => 'application/json;charset=UTF-8',
            ]
        );
    }
>>>>>>> b05a3170

        $object = $this->processLookupLocationResponse($response);
        if ($object instanceof Location) {
            if ($item instanceof CacheItemInterface
                && $response instanceof ResponseInterface
                && 200 === $response->getStatusCode()
            ) {
                $item->set(Message::str($response));
                $this->cacheItem($item);
            }

            return $object;
        }

        throw new CifDownException('Unable to retrieve the nearest locations', 0, null, isset($request) && $request instanceof RequestInterface ? $request : null, $response);
    }

    /**
     * Build the LookupLocationRequest request for the REST API.
     *
     * @param LookupLocationRequest $getLocation
     *
     * @return RequestInterface
     *
     * @since 1.0.0
     * @since 2.0.0 Strict typing
     */
    public function buildLookupLocationRequest(LookupLocationRequest $getLocation): RequestInterface
    {
        $query = [
            'LocationCode' => $getLocation->getLocationCode(),
        ];
        if ($id = $getLocation->getRetailNetworkID()) {
            $query['RetailNetworkID'] = $id;
        }
        $endpoint = '/lookup?'.http_build_query($query);

        return Psr17FactoryDiscovery::findRequestFactory()->createRequest(
            'GET',
            ($this->postnl->getSandbox() ? static::SANDBOX_ENDPOINT : static::LIVE_ENDPOINT).$endpoint
        )
            ->withHeader('Accept', 'application/json')
            ->withHeader('apikey', $this->postnl->getApiKey())
        ;
    }

    /**
     * Process LookupLocationRequest Response REST.
     *
     * @param ResponseInterface $response
     *
     * @return LocationInterface
     *
     * @throws CifDownException
     * @throws CifErrorException
     * @throws InvalidArgumentException
     *
     * @since 1.0.0
     * @since 2.0.0 Strict typing
     */
    public function processLookupLocationResponse(ResponseInterface $response): LocationInterface
    {
        static::validateResponse($response);
        $body = @json_decode((string) $response->getBody(), true);
        if (is_array($body)) {
            if (isset($body['GetLocationsResult']['ResponseLocation'])) {
                return Location::jsonDeserialize(['Location' => $body['GetLocationsResult']['ResponseLocation']]);
            }
        }

        throw new CifDownException('Unable to process lookup location response', 0, null, null, $response);
    }
}<|MERGE_RESOLUTION|>--- conflicted
+++ resolved
@@ -338,17 +338,12 @@
     public function buildFindLocationsInAreaRequest(FindLocationsInAreaRequest $locationsInArea): RequestInterface
     {
         $query = [
-<<<<<<< HEAD
             'LatitudeNorth'   => $locationsInArea->getLatitudeNorth(),
             'LongitudeWest'   => $locationsInArea->getLongitudeWest(),
             'LatitudeSouth'   => $locationsInArea->getLatitudeSouth(),
             'LongitudeEast'   => $locationsInArea->getLongitudeEast(),
             'CountryCode'     => $locationsInArea->getCountrycode(),
             'DeliveryOptions' => 'PG',
-=======
-            'CountryCode'     => $getNearestLocations->getCountrycode(),
-            'PostalCode'      => $location->getPostalcode(),
->>>>>>> b05a3170
         ];
         if ($deliveryDate = $locationsInArea->getDeliveryDate()) {
             $query['DeliveryDate'] = $deliveryDate;
@@ -356,37 +351,13 @@
         if ($openingTime = $locationsInArea->getOpeningTime()) {
             $query['OpeningTime'] = $openingTime;
         }
-<<<<<<< HEAD
         foreach ($locationsInArea->getDeliveryOptions() as $option) {
             if ('PG' === $option) {
                 continue;
-=======
-        if ($location->getCoordinates() instanceof Coordinates) {
-            $endpoint .= '/geocode';
-            unset($query['Street']);
-            unset($query['PostalCode']);
-            unset($query['City']);
-            unset($query['HouseNumber']);
-            $query['Latitude'] = $location->getCoordinates()->getLatitude();
-            $query['Longitude'] = $location->getCoordinates()->getLongitude();
-        }
-        if ($deliveryOptions = $location->getDeliveryOptions()) {
-            foreach ($deliveryOptions as $option) {
-                if (!array_key_exists('DeliveryOptions', $query)) {
-                    $query['DeliveryOptions'] = $option;
-                } else {
-                    $query['DeliveryOptions'] .= ',' . $option;
-                }
->>>>>>> b05a3170
             }
         } else {
             $query['DeliveryOptions'] = 'PG';
         }
-<<<<<<< HEAD
-=======
-
-        $endpoint .= '?'.\GuzzleHttp\Psr7\build_query($query, PHP_QUERY_RFC1738);
->>>>>>> b05a3170
 
         return Psr17FactoryDiscovery::findRequestFactory()->createRequest(
             'GET',
@@ -437,7 +408,6 @@
      */
     public function lookupLocation(LookupLocationRequest $getLocation): LocationInterface
     {
-<<<<<<< HEAD
         $item = $this->retrieveCachedItem($getLocation->getId());
         $response = null;
         if ($item instanceof CacheItemInterface) {
@@ -452,49 +422,6 @@
             $response = Client::getInstance()->doRequest($request);
             static::validateResponse($response);
         }
-=======
-        $location = $getLocations->getLocation();
-        $apiKey = $this->postnl->getRestApiKey();
-        $this->setService($getLocations);
-        $query = [
-            'LatitudeNorth' => $location->getCoordinatesNorthWest()->getLatitude(),
-            'LongitudeWest' => $location->getCoordinatesNorthWest()->getLongitude(),
-            'LatitudeSouth' => $location->getCoordinatesSouthEast()->getLatitude(),
-            'LongitudeEast' => $location->getCoordinatesSouthEast()->getLongitude(),
-        ];
-        if ($countryCode = $getLocations->getCountryCode()) {
-            $query['CountryCode'] = $countryCode;
-        }
-        if ($deliveryDate = $location->getDeliveryDate()) {
-            $query['DeliveryDate'] = date('d-m-Y', strtotime($deliveryDate));
-        }
-        if ($openingTime = $location->getOpeningTime()) {
-            $query['OpeningTime'] = date('H:i:00', strtotime($openingTime));
-        }
-        if ($deliveryOptions = $location->getDeliveryOptions()) {
-            foreach ($deliveryOptions as $option) {
-                if (!array_key_exists('DeliveryOptions', $query)) {
-                    $query['DeliveryOptions'] = $option;
-                } else {
-                    $query['DeliveryOptions'] .= ',' . $option;
-                }
-            }
-        } else {
-            $query['DeliveryOptions'] = 'PG';
-        }
-        $endpoint = '/area?'.\GuzzleHttp\Psr7\build_query($query, PHP_QUERY_RFC1738);
-
-        return new Request(
-            'GET',
-            ($this->postnl->getSandbox() ? static::SANDBOX_ENDPOINT : static::LIVE_ENDPOINT).$endpoint,
-            [
-                'apikey'       => $apiKey,
-                'Accept'       => 'application/json',
-                'Content-Type' => 'application/json;charset=UTF-8',
-            ]
-        );
-    }
->>>>>>> b05a3170
 
         $object = $this->processLookupLocationResponse($response);
         if ($object instanceof Location) {
